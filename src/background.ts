--- conflicted
+++ resolved
@@ -1,8 +1,4 @@
 const onContextMenuAction = async (itemData: chrome.contextMenus.OnClickData) => {
-<<<<<<< HEAD
-=======
-  // startActionFeedback()
->>>>>>> e217aaa0
   if (itemData.selectionText) {
     const clip = await clipSelection()
     console.log(clip)
@@ -16,7 +12,6 @@
   }
 }
 
-<<<<<<< HEAD
 const onBrowserAction = () => {
   chrome.windows.getCurrent(function(win) {
     var width = 440
@@ -35,16 +30,8 @@
       left: Math.round(left),
     })
   })
-=======
-const onBrowserAction = async (tab: chrome.tabs.Tab) => {
-  // startActionFeedback()
-  try {
-    await archiveTab()
-  } catch (error) {
-    console.log('error during executeScript')
-    responseFeedback('❌')
-  }
->>>>>>> e217aaa0
+
+  executeScript({ file: 'content.js' })
 }
 
 const clipSelection = async () => {
